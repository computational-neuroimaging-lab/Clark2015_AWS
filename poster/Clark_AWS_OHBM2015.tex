%----------------------------------------------------------------------
% Harnessing cloud computing for high capacity analysis of neuroimaging
% data from NDAR
%
% Poster for OHBM 2015
%
% Contributing authors: Daniel Clark, Cameron Craddock
%----------------------------------------------------------------------

%----------------------------------------------------------------------
% Document class, packages, and formatting
%----------------------------------------------------------------------
\documentclass[final,hyperref={pdfpagelabels=false}]{beamer}

%% Packages
\usepackage{grffile}
\usepackage[english]{babel}
\usepackage[latin1]{inputenc}
\usepackage{amsmath,amsthm, amssymb, latexsym}
%\usepackage[framemethod=tikz]{mdframed}
%\usepackage{times}\usefonttheme{professionalfonts}  % obsolete
%\usefonttheme[onlymath]{serif}
%\boldmath
\usepackage{enumerate}
%\usepackage[orientation=portrait,size=custom,width=83.96,height=101,scale=1]{beamerposter}
\usepackage[orientation=portrait,size=custom,width=96,height=70,scale=1]{beamerposter}
%\usepackage[orientation=portrait,width=89,height=102,scale=1.1,debug]{beamerposter}
%\usepackage[orientation=portrait,size=a0,scale=1.4,debug]{beamerposter}
% change list indention level
% \setdefaultleftmargin{3em}{}{}{}{}{}
%\usepackage{snapshot} % will write a .dep file with all dependencies, allows for easy bundling

\usepackage{array,booktabs,tabularx}

%% Formatting
\mode<presentation>{\usetheme{CMINKI}}
\newcolumntype{Z}{>{\centering\arraybackslash}X} % centered tabularx columns
\newcommand{\pphantom}{\textcolor{ta3aluminium}} % phantom introduces a vertical space in p formatted table columns??!!
% Column sizing
\newlength{\columnheight}
\setlength{\columnheight}{72cm}

%\graphicspath{{figures/}}
\listfiles

%----------------------------------------------------------------------
% Title Block
%----------------------------------------------------------------------
%% Title
\title{\vskip1ex\Huge Harnessing cloud computing for high capacity analysis of neuroimaging data from NDAR}

%% Author
\author{\Large Daniel Clark$^1$, Christian Haselgrove$^2$, David Kennedy$^2$, Zhizhong Liu$^3$,\\[.5ex]Michael Milham$^1$, Petros Petrosyan$^4$, Carinna Torgerson$^3$, John Van Horn$^3$, Cameron Craddock$^1$}
\institute[NKI]{$^1$Child Mind Institute, New York, NY, $^2$ University of Massachuttes Medical School, Worcester, MA, $^3$University of Southern California, Los Angeles, CA, $^4$UCLA, Los Angeles, CA, $^5$Nathan S. Kline Institute for Psychiatric Research, Orangeburg, NY}

%% Poster info
\posternum{\Large 3535 Thursday 12:45}
\date[June 18th, 2015]{June 18th, 2015}

%----------------------------------------------------------------------
% Poster content
%----------------------------------------------------------------------
\begin{document}
\begin{frame}
    \begin{columns}
    % ---------------------------------------------------------%
    % Set up a column 
    \begin{column}{.5\textwidth}
      %\begin{beamercolorbox}[center,wd=\textwidth]{postercolumn}
        %\begin{minipage}[T]{.98\textwidth}  % tweaks the width, makes a new \textwidth
          \parbox[t][\columnheight]{\textwidth}{ % must be some better way to set the the height, width and textwidth simultaneously
            % Since all columns are the same length, it is all nice and tidy.  You have to get the height empirically
            %----------------------------------------------------------------------
            % Introduction
            %----------------------------------------------------------------------
            \begin{block}{Introduction}
              \begin{itemize}
                  \item The National Database for Autism Research (NDAR) hosts a vast collection of neuroimaging datasets that can be processed and utilized to yield significant scientific discoveries.
                  \item This amount of resources necessitates a high-performance computing (HPC) infrastructure, which is not always readily available for researchers in-house.
                  \item Amazon Web Services (AWS) Elastic Compute Cloud (EC2) computing service offers a ``pay as you go" model that allows researchers to utilize HPC performance without the up-front captial costs and maintenance of an in-house solution.
                  \item The developers of the Laboratory of Neuro Imaging (LONI) Pipeline, the Neuroimaging Informatics Tools and Resources Clearinghouse (NITRC) Computational Environment (CE) and the Configurable Pipeline for the Analysis of Connectomes (C-PAC) have implemented pipelines in EC2 that interface with NDAR
              \end{itemize}
            \vfill
            \end{block}
            %----------------------------------------------------------------------
            % Methods
            %----------------------------------------------------------------------
            \begin{block}{Methods}
<<<<<<< HEAD
                \begin{column}{.5\textwidth}
                    {\bf LONI Pipeline} 
                    \begin{itemize}
					    \item The LONI Pipeline software was extended to include new pipeline modules to access data from the NDAR database, transfer input data out of Amazon S3 (Simple Storage Service), and to load results back into S3$^{1}$
						\item A pipeline was constructed to extract cortical thickness and subcortical region volume data from structural MRI images in the NDAR database, which included:
						\begin{enumerate}
							\item Reorient images to standard orientation using FSL's reorient2std module
							\item Extract cortical thickness using FreeSurfer recon-all
							\item Calculate volumes of subcortical regions using FSL's BET and FIRST all
						\end{enumerate}
						\item The resulting pipeline was used to process 780 T1-weighted structural images and return the results to NDAR
                    \end{itemize}
                    \vskip1ex
                \end{column}
                %\vskip1ex
                \begin{column}{.5\textwidth}
                    \begin{figure}
                        \begin{center}
                            \includegraphics[width=.9\textwidth]{loni_pipeline.eps}
                        \end{center}
                        \caption{\label{fig:roi_metrics}Graphical layout of the constructed pipeline}
                    \end{figure}
                \end{column}
				
                {\bf Configurable Pipeline For the Analysis of Connectoms (C-PAC)} 
                \begin{itemize}
				    \item C-PAC modules were written in Python to build input data lists by querying NDAR, read input data from S3, write processed results to S3 and write values back to the NDAR database$^{2}$
					\item New pipelines were created to perform the ANTS cortical thickness$^{3}$ procedure and the Preprocessed Connectomes Project's Quality Assessment Protocol (\url{http://preprocessed-connectomes-project.github.io/quality-assessment-pipeline})$^{4}$
					\begin{enumerate}
						\item Reorient images to standard orientation using FSL's reorient2std module
						\item Extract cortical thickness using FreeSurfer recon-all
						\item Calculate volumes of subcortical regions using FSL's BET and FIRST all
					\end{enumerate}
					\item The resulting pipeline was used to process 780 T1-weighted structural images and return the results to NDAR
                \end{itemize}
                \vskip1ex

=======
                \vskip1ex
                \begin{column}{.47\textwidth}
                    \begin{itemize}
                        \item Launched an AWS-hosted miNDAR database by querying NDAR website for the data of interest (e.g. from a particular study)
                        \item Built a subject list by querying the database for subjects of interest to pass to our pipeline
                        \item Launch an AWS EC2 HPC cluster using Starcluster
                        \item Log into the cluster and submit a Sun Grid Engine job using our pipeline software and the subject list
                        \item The pipeline software will process the data, store raw outputs in an AWS S3 bucket and insert S3 filepaths and output measures into miNDAR database
                    \end{itemize}
                \end{column}
                \begin{column}{.47\textwidth}
                    \begin{figure}
                        \begin{center}
                            \includegraphics[width=.9\textwidth]{mindar.png}
                        \end{center}
                        \caption{\label{fig:mindar}miNDAR database}
                    \end{figure}
                \end{column}
>>>>>>> 4c334e6d
                \vskip1ex
                
                \begin{column}{.48\textwidth}
                {\bf Online Preprocessing}
                \begin{itemize}
                    \item RT denoising implemented in AFNI$^{10}$ to remove contributions of confounds (intensity modulations induced by head motion, physiological noise, scanner drift, \dots)
                    \begin{itemize}
                        \item $N^{th}$ order polynomial
                        \item Global mean
                        \item Mask average time series (i.e. WM, CSF)
                        \item Motion parameters (6 or 24 regressor models)
                        \item Spatial smoothing
                    \end{itemize}
                   \item Adds $<$ 5 ms of delay
                \end{itemize}
                \end{column}
                \begin{column}{.50\textwidth}
                    \begin{figure}
                        \begin{center}
                            \includegraphics[width=.9\textwidth]{afni_denoise.eps}
                        \end{center}
                        \caption{\label{fig:afni_denoise}AFNI interface for online denoising.}
                    \end{figure}
                \end{column}
            \begin{figure}
                \begin{center}
                    \includegraphics[width=.60\textwidth]{flow_chart.eps}
                \end{center}
                \caption{\label{fig:processingflow}Flow chart of neurofeedback experiment.}
            \end{figure}    
            \vfill              
            \end{block}
          }
        %\end{minipage}
      %\end{beamercolorbox}
    \end{column}
    % ---------------------------------------------------------%
    % end the column

    % ---------------------------------------------------------%
    % Set up a column 
    \begin{column}{.5\textwidth}
      %\begin{beamercolorbox}[center,wd=\textwidth]{postercolumn}
       % \begin{minipage}[T]{.98\textwidth} % tweaks the width, makes a new \textwidth
          \parbox[t][\columnheight]{\textwidth}{ % must be some better way to set the the height, width and textwidth simultaneously
            % Since all columns are the same length, it is all nice and tidy.  You have to get the height empirically
            % ---------------------------------------------------------%
            % fill each column with content
            \begin{block}{Results}
				\begin{center}
			
			\begin{table}
			  \caption{Processing completed as a part of the effort. Nodes corresponds to the number of hosts used in the calculation. PF is parallelization factor and corresponds to the number of jobs ran in parallel on each node. On demand instances were used for the master node and spot instances were used for all computation nodes in the cluster. CPU Time is the total amount of time required to perform the computation and Wall Time is the amount of time that passed. \# DS: Number of datasets. CPD: Cost Per Dataset. C-PAC: Configurable Pipeline for the Analysis of Connectomes. NITRC-CE: NITRC Computational Environment}
			  \begin{tabular}{lrl*{6}{r}}
				  {\bf Processing} & {\bf \# DS} & {\bf Platform} & {\bf Nodes} & {\bf PF} & {\bf CPU Time} & {\bf Wall Time} & {\bf Cost} & {\bf CPD}\\
			      \hline
				  ANTS Cortical Thickness & 3197 &  & 20 & 8 & 23,018 & 147 & \$760.24 & \$0.24\\
			 	  Resting state fMRI processing w/ 4 strategies & 1112 & C-PAC  & 20 & 3 & 834 & 22 & \$80.54 & \$0.07 \\
				  Quality Assessment Protocol & 1112 & & 20 & 4 & 380 & 14 & \$19.02 & \$0.02 \\
				  \hline
				  Freesurfer recon-all & 986 &  & 4 & 32 & 23,664 & 193 & \$211.44 & \$0.21 \\
				  FSL FIRST & 1247 & NITRC-CE & 4 & 32 & 208 & 3 & \$2.19 & $>$ \$0.01 \\
				  Temporal QA & 1349 &  & 4 & 32 & 450 & 13 & \$4.69 & $>$ \$0.01 \\
				  \hline
				  Freesurfer recon-all and FSL FIRST & 780 & LONI Pipeline & 20 & 32 & 18,720 & 49 & \$252.36 & \$0.32 \\
			 \end{tabular}
			\end{table}
			 \end{center}
              \begin{column}{.47\textwidth}

                  %\begin{figure}
                  %    \includegraphics[width=.99\textwidth]{br_vs_time_fs.eps}
                  %    \caption{\label{fig:best_worst}Bid ratio vs Computation time in minutes for the Freesurfer pipeline}
                  %\end{figure}
                  %\vskip2ex
                  %\begin{figure}
                  %    \includegraphics[width=.99\textwidth]{inter_subject.eps}
                  %    \caption{\label{fig:inter_subject} Performance across particpants (A) differs between feedback and neurofeedback scans as determined by their order (B).}
                  %\end{figure}
                  \end{column}
                  \begin{column}{.49\textwidth}
                      \vskip4ex
                  \begin{figure}
                      \includegraphics[width=.99\textwidth]{beh_correlates.eps}
                      \caption{\label{fig:beh_correlates} Inter-individual variation in preformance correlates with behavioral measures.}
                  \end{figure}
              
                  \begin{itemize}
                       \item As shown in figure \ref{fig:best_worst} models learned for the best and worst performing participants match
                             with the canonical pattern of the default network.
                       \item The best participant was able to follow the instructures very well \ref{fig:best_worst}, the worst seems
                             to have been corrupted by noise.
                       \item Figure \ref{fig:inter_subject} shows 12 of the subjects were able to modulate the DN at above chance levels,
                             performance on feedback runs is consistent independent of order, but performance on nonfeedback runs improves
                             if they occur after feedback runs.
                       \item Measures that were significantly associated with DN regulation include ($p<0.05$, FDR corrected):  the affect intensity measure (AIM), ruminative responses scale (RRS), and the imaginal processes inventory. 
                  \end{itemize}
              \end{column}
            \end{block}
            \begin{block}{Conclusion}
              \begin{itemize}
                   \item We developed a system for measuring DN regulation using realtime neurofeedback. 
                   \item Participants were able to modulate their DN activity and their ability to do so was correlated with phenotype. 
                   \item This system provides a new experimental paradigm for understanding network dysregulation and how it maps to 
                        disease states and phenotype.
                   
                   
              \end{itemize}
            \end{block}
            \begin{block}{References and Acknowledgements}
                    1. Sonuga-Barke, E. et al. (2007), Neuroscience and Biobehavioral Reviews 31:977-986.\\
                    2. Broyd, S. J. et al. (2009), Neuroscience and Biobehavioral Reviews 33: 279-296.\\
                    3. Sheline, Y.I. et al. (2009), PNAS 106: 1942-1947.\\
                    4. Whitfield-Gabrieli, S. et al. (2009), PNAS 106: 1279-1284.\\
                    5. Hamilton, J.P. et al. (2011), Biol. Psychiatry 70: 327-333.\\
                    6. Sylvester, C.M. et al. (2012), Trends Neurosci. 35, 527-535.\\
                    7. Castellanos, F.X. et al. (2012), Trends Cogn. Sci. 16, 17-26.\\
                    8. LaConte, S.M. et al. (2004). Human Brain Mapping, 11: 2551.\\
                    9. LaConte, S.M. et al. (2011). NeuroImage, 56(2), 440-454.\\
                    10. Cox, R.W. (1996) Comput. Biomed. Res. 29: 162-173.\\
                    \vskip1ex
               Data collection and salary support was provided by a NARSAD Young Investigator Award to RCC.
             \end{block}
          }
          % ---------------------------------------------------------%
          % end the column
      %  \end{minipage}
      %\end{beamercolorbox}
    \end{column}
    % ---------------------------------------------------------%
    % end the column
  \end{columns}
\end{frame}
\end{document}


%%%%%%%%%%%%%%%%%%%%%%%%%%%%%%%%%%%%%%%%%%%%%%%%%%%%%%%%%%%%%%%%%%%%%%%%%%%%%%%%%%%%%%%%%%%%%%%%%%%%
%%% Local Variables: 
%%% mode: latex
%%% TeX-PDF-mode: t
%%% End:<|MERGE_RESOLUTION|>--- conflicted
+++ resolved
@@ -86,7 +86,6 @@
             % Methods
             %----------------------------------------------------------------------
             \begin{block}{Methods}
-<<<<<<< HEAD
                 \begin{column}{.5\textwidth}
                     {\bf LONI Pipeline} 
                     \begin{itemize}
@@ -123,9 +122,6 @@
 					\item The resulting pipeline was used to process 780 T1-weighted structural images and return the results to NDAR
                 \end{itemize}
                 \vskip1ex
-
-=======
-                \vskip1ex
                 \begin{column}{.47\textwidth}
                     \begin{itemize}
                         \item Launched an AWS-hosted miNDAR database by querying NDAR website for the data of interest (e.g. from a particular study)
@@ -141,31 +137,6 @@
                             \includegraphics[width=.9\textwidth]{mindar.png}
                         \end{center}
                         \caption{\label{fig:mindar}miNDAR database}
-                    \end{figure}
-                \end{column}
->>>>>>> 4c334e6d
-                \vskip1ex
-                
-                \begin{column}{.48\textwidth}
-                {\bf Online Preprocessing}
-                \begin{itemize}
-                    \item RT denoising implemented in AFNI$^{10}$ to remove contributions of confounds (intensity modulations induced by head motion, physiological noise, scanner drift, \dots)
-                    \begin{itemize}
-                        \item $N^{th}$ order polynomial
-                        \item Global mean
-                        \item Mask average time series (i.e. WM, CSF)
-                        \item Motion parameters (6 or 24 regressor models)
-                        \item Spatial smoothing
-                    \end{itemize}
-                   \item Adds $<$ 5 ms of delay
-                \end{itemize}
-                \end{column}
-                \begin{column}{.50\textwidth}
-                    \begin{figure}
-                        \begin{center}
-                            \includegraphics[width=.9\textwidth]{afni_denoise.eps}
-                        \end{center}
-                        \caption{\label{fig:afni_denoise}AFNI interface for online denoising.}
                     \end{figure}
                 \end{column}
             \begin{figure}
