--- conflicted
+++ resolved
@@ -951,9 +951,6 @@
             sim_idx += 1
             utils.print_loop_status(sim_idx, sim_length)
 
-<<<<<<< HEAD
-    # Add config columns to dataframe
-=======
     # Add configuration parameters to dataframe
     sim_df['av_zone'] = av_zone
     sim_df['in_gb'] = in_gb
@@ -961,7 +958,6 @@
     sim_df['out_gb_dl'] = out_gb_dl
     sim_df['up_rate'] = up_rate
     sim_df['down_rate'] = down_rate
->>>>>>> 3e812cca
 
     # Write simulation dataframe to disk
     sim_df.to_csv(sim_csv)
